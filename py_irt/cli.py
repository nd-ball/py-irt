from py_irt.dataset import Dataset
from typing import Optional, List
from py_irt.io import write_json, write_jsonlines, read_jsonlines, read_json
import typer
import time
from pathlib import Path
from rich.console import Console
from py_irt.training import IrtModelTrainer, IRT_MODELS
from py_irt.config import IrtConfig
import json 
import random 
from sklearn.model_selection import train_test_split
import copy 

console = Console()
app = typer.Typer()


@app.command()
def train(
    model_type: str,
    data_path: str,
    output_dir: str,
    epochs: int = 2000,
    device: str = "cpu",
    initializers: Optional[List[str]] = None,
):
    console.log(f"model_type: {model_type} data_path: {data_path}")
    start_time = time.time()
    config = IrtConfig(model_type=model_type, epochs=epochs, initializers=initializers)
    trainer = IrtModelTrainer(config=config, data_path=data_path)
    output_dir = Path(output_dir)
    console.log("Training Model...")
    trainer.train(device=device)
    trainer.save(output_dir / "parameters.json")
    write_json(output_dir / "best_parameters.json", trainer.best_params)
    end_time = time.time()
    elapsed_time = end_time - start_time
    console.log("Train time:", elapsed_time)


@app.command()
def train_and_evaluate(
    model_type: str, 
    data_path: str, 
    output_dir: str, 
    epochs: int = 2000, 
    device: str = "cpu",
    initializers: Optional[List[str]] = None,
    evaluation: str = "heldout",
    seed: int = 42,
    train_size: float = 0.9,
):

    console.log(f"model_type: {model_type} data_path: {data_path}")
    start_time = time.time()
    config = IrtConfig(model_type=model_type, epochs=epochs, initializers=initializers)
    if evaluation == "heldout":
        with open(data_path) as f:
            items = []
            for line in f:
                submission = json.loads(line)
                model_id = submission["subject_id"]
                for example_id in submission["responses"].keys():
                    items.append((model_id, example_id))
            train, test = train_test_split(items, train_size=train_size, random_state=seed)
            training_dict = {}
            for model_id, example_id in train:
                training_dict.setdefault(model_id, dict())
                training_dict[model_id][example_id] = True 
            for model_id, example_id in test:
                training_dict.setdefault(model_id, dict())
                training_dict[model_id][example_id] = False 
        dataset = Dataset.from_jsonlines(data_path, train_items=training_dict)
    else:
        dataset = Dataset.from_jsonlines(data_path)

    # deep copy for training
    training_data = copy.deepcopy(dataset) 
    trainer = IrtModelTrainer(config=config, dataset=training_data, data_path=data_path)
    output_dir = Path(output_dir)
    console.log("Training Model...")
    trainer.train(device=device)
    trainer.save(output_dir / "parameters.json")
    write_json(output_dir / "best_parameters.json", trainer.best_params)

    # get validation data
    # filter out test data
    console.log("Evaluating Model...")
    testing_idx = [i for i in range(len(dataset.training_example)) if not dataset.training_example[i]]
    if len(testing_idx) > 0:
        dataset.observation_subjects = [dataset.observation_subjects[i] for i in testing_idx]
        dataset.observation_items= [dataset.observation_items[i] for i in testing_idx]
        dataset.observations = [dataset.observations[i] for i in testing_idx]
        dataset.training_example = [dataset.training_example[i] for i in testing_idx]

    preds = trainer.irt_model.predict(dataset.observation_subjects, dataset.observation_items)
    outputs = []
    for i in range(len(preds)):
        outputs.append({
            "subject_id": dataset.observation_subjects[i],
            "example_id": dataset.observation_items[i],
            "response": dataset.observations[i],
            "prediction": preds[i] 
        })
    write_jsonlines(f"{output_dir}/model_predictions.jsonlines", outputs)
    end_time = time.time()
    elapsed_time = end_time - start_time
    console.log("Evaluation time:", elapsed_time)


@app.command()
def evaluate(
    model_type: str, 
    parameter_path: str, 
    test_pairs_path: str, 
    output_dir: str, 
    epochs: int = 2000, 
    device: str = "cpu",
    initializers: Optional[List[str]] = None,
    evaluation: str = "heldout",
    seed: int = 42,
    train_size: float = 0.9,
):
<<<<<<< HEAD
    console.log(f"model_type: {model_type}")
=======
    console.log(f"model_type: {model_type}, parameter_path: {parameter_path}, test_pairs_path: {test_pairs_path}")
>>>>>>> 609a342b
    start_time = time.time()
    console.log("Evaluating Model...")
    # load saved params
    irt_params = read_json(parameter_path)

    # load subject, item pairs we want to test
    subject_item_pairs = read_jsonlines(test_pairs_path)

    # calculate predictions and write them to disk
    config = IrtConfig(model_type=model_type, epochs=epochs, initializers=initializers)
    irt_model = IRT_MODELS[model_type](
            priors=config.priors,
            device=device,
            num_items=len(irt_params["item_ids"]),
            num_subjects=len(irt_params["subject_ids"]),
        )

    observation_subjects = [entry["subject_id"] for entry in subject_item_pairs]
    # since all subjects use same set of items for predictions (as visible from 
    # squad.jsonlines), getting all items from one subject
    observation_items = subject_item_pairs[0]["responses"].keys()
    preds = irt_model.predict(observation_subjects, observation_items, irt_params)
    outputs = []
    for i in range(len(preds)):
        outputs.append({
            "subject_id": observation_subjects[i],
            "example_id": observation_items[i],
            "prediction": preds[i] 
        })
    write_jsonlines(f"{output_dir}/model_predictions.jsonlines", outputs)
    end_time = time.time()
    elapsed_time = end_time - start_time
    console.log("Evaluation time:", elapsed_time)

if __name__ == "__main__":
    app()<|MERGE_RESOLUTION|>--- conflicted
+++ resolved
@@ -122,11 +122,8 @@
     seed: int = 42,
     train_size: float = 0.9,
 ):
-<<<<<<< HEAD
-    console.log(f"model_type: {model_type}")
-=======
+  
     console.log(f"model_type: {model_type}, parameter_path: {parameter_path}, test_pairs_path: {test_pairs_path}")
->>>>>>> 609a342b
     start_time = time.time()
     console.log("Evaluating Model...")
     # load saved params
